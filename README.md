--- conflicted
+++ resolved
@@ -2,17 +2,10 @@
 multi-objective reinforcement learning
 
 ## TODO
-<<<<<<< HEAD
-- [] Create simple yet functional test bench
+- [ ] Create simple yet functional test bench
    - [x] Setup logging (via logging.DictConfig)
-   - [] Setup MLFlow
-   - [] Setup Hydra (seems to be the only tool actually allows to configure
-=======
-- [ ] Create simple yet functional test bench
-   - [ ] Setup logging (via logging.DictConfig)
    - [ ] Setup MLFlow
    - [ ] Setup Hydra (seems to be the only tool actually allows to configure
->>>>>>> aa5ad176
      cli + configuration file easily)
    - [ ] Check what utilities are needed for calculating metrics (yank the code
      from morl-baselines just to ensure that they are actually correct)
